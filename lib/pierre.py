--- conflicted
+++ resolved
@@ -2,13 +2,11 @@
 import requests
 import os
 import logging
-<<<<<<< HEAD
 import hmac
 import hashlib
 import urllib.parse
-=======
 import datetime
->>>>>>> a3756a86
+
 
 STATUS_FAILURE = 'failure'
 STATUS_SUCCESS = 'success'
